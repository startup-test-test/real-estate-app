import React from 'react';
import { AlertCircle, X } from 'lucide-react';

interface MaintenanceNoticeProps {
  onClose?: () => void;
  showCloseButton?: boolean;
}

const MaintenanceNotice: React.FC<MaintenanceNoticeProps> = ({
  onClose,
  showCloseButton = false
}) => {
  return (
    <div className="bg-blue-50 border-l-4 border-blue-500 p-4 mb-6 rounded-r-lg shadow-sm">
      <div className="flex items-start">
        <div className="flex-shrink-0">
          <AlertCircle className="h-5 w-5 text-blue-500" />
        </div>
        <div className="ml-3 flex-1">
<<<<<<< HEAD
          <h3 className="text-base font-semibold text-blue-800 mb-1">
            【重要なお知らせ】機能の一時メンテナンスについて
=======
          <h3 className="text-sm font-semibold text-blue-800 mb-1">
            【重要なお知らせ】サービス提供内容の変更について
>>>>>>> 027fa417
          </h3>
          <div className="text-base text-blue-700 space-y-1">
            <p>
              2025年10月27日をもちまして、以下の機能のサービス提供を停止いたしました。
            </p>
            <ul className="list-disc list-inside ml-2 mt-2 space-y-1">
              <li>AI市場分析機能</li>
              <li>公示地価検索機能</li>
              <li>有料プラン（ベーシックプラン）の新規募集</li>
            </ul>
            <p className="mt-2">
              現在は、収益シミュレーター機能を完全無料でご提供しております。
            </p>
            <p className="mt-2 text-xs text-blue-600">
              ※ 無制限で収益シミュレーター機能をご利用いただけます
            </p>
          </div>
        </div>
        {showCloseButton && onClose && (
          <button
            onClick={onClose}
            className="flex-shrink-0 ml-3 text-blue-500 hover:text-blue-700 transition-colors"
            aria-label="閉じる"
          >
            <X className="h-5 w-5" />
          </button>
        )}
      </div>
    </div>
  );
};

export default MaintenanceNotice;<|MERGE_RESOLUTION|>--- conflicted
+++ resolved
@@ -17,15 +17,10 @@
           <AlertCircle className="h-5 w-5 text-blue-500" />
         </div>
         <div className="ml-3 flex-1">
-<<<<<<< HEAD
-          <h3 className="text-base font-semibold text-blue-800 mb-1">
-            【重要なお知らせ】機能の一時メンテナンスについて
-=======
           <h3 className="text-sm font-semibold text-blue-800 mb-1">
             【重要なお知らせ】サービス提供内容の変更について
->>>>>>> 027fa417
           </h3>
-          <div className="text-base text-blue-700 space-y-1">
+          <div className="text-sm text-blue-700 space-y-1">
             <p>
               2025年10月27日をもちまして、以下の機能のサービス提供を停止いたしました。
             </p>
