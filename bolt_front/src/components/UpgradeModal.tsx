/**
 * アップグレードモーダルコンポーネント
<<<<<<< HEAD
 * 有料プラン募集停止中の案内を表示
 */

import React from 'react';
import { X, AlertCircle, Clock } from 'lucide-react';
=======
 * 完全無料プラン移行により、新規有料プラン募集停止中のため非表示
 */

import React from 'react';
>>>>>>> 027fa417

interface UpgradeModalProps {
  isOpen: boolean;
  onClose: () => void;
}

/**
<<<<<<< HEAD
 * 有料プラン募集停止中の案内モーダル
 */
export const UpgradeModal: React.FC<UpgradeModalProps> = ({ isOpen, onClose }) => {
  if (!isOpen) return null;

  return (
    <div className="fixed inset-0 bg-black/50 flex items-center justify-center z-50 p-4">
      <div className="bg-white rounded-xl max-w-md w-full shadow-2xl">
        {/* ヘッダー */}
        <div className="p-6 border-b border-gray-200">
          <div className="flex items-center justify-between">
            <h2 className="text-xl font-bold text-gray-900">
              有料プランについて
            </h2>
            <button
              onClick={onClose}
              className="p-1 hover:bg-gray-100 rounded-lg transition-colors"
            >
              <X className="h-5 w-5 text-gray-500" />
            </button>
          </div>
        </div>

        {/* メインコンテンツ */}
        <div className="p-6">
          {/* お知らせアイコン */}
          <div className="flex justify-center mb-4">
            <div className="w-16 h-16 bg-blue-100 rounded-full flex items-center justify-center">
              <Clock className="h-8 w-8 text-blue-600" />
            </div>
          </div>

          {/* メッセージ */}
          <div className="text-center mb-6">
            <h3 className="text-lg font-bold text-gray-900 mb-3">
              有料プランの新規募集を停止しております
            </h3>
            <p className="text-gray-600 text-sm leading-relaxed mb-4">
              現在、サービス品質向上のため、有料プラン（ベーシックプラン）の新規募集を一時的に停止しております。
            </p>
          </div>

          {/* 詳細情報 */}
          <div className="bg-blue-50 border border-blue-200 rounded-lg p-4 mb-4">
            <div className="flex items-start gap-3">
              <AlertCircle className="h-5 w-5 text-blue-600 flex-shrink-0 mt-0.5" />
              <div className="text-sm text-blue-800">
                <p className="font-semibold mb-2">現在のサービス状況</p>
                <ul className="space-y-1.5">
                  <li className="flex items-start">
                    <span className="mr-2">•</span>
                    <span>収益シミュレーター機能は引き続き無料でご利用いただけます</span>
                  </li>
                  <li className="flex items-start">
                    <span className="mr-2">•</span>
                    <span>AI市場分析・公示地価検索は一時メンテナンス中です</span>
                  </li>
                  <li className="flex items-start">
                    <span className="mr-2">•</span>
                    <span>既にご契約中のお客様は引き続きご利用いただけます</span>
                  </li>
                </ul>
              </div>
            </div>
          </div>

          {/* 今後の予定 */}
          <div className="bg-gray-50 rounded-lg p-4 mb-4">
            <p className="text-sm text-gray-700">
              <span className="font-semibold">今後の予定：</span><br />
              サービス改善後、有料プランの提供再開を予定しております。再開時期については、サイト上でお知らせいたします。
            </p>
          </div>
        </div>

        {/* フッター */}
        <div className="p-6 border-t border-gray-200">
          <button
            onClick={onClose}
            className="w-full px-6 py-3 bg-blue-600 text-white font-medium rounded-lg hover:bg-blue-700 transition-colors"
          >
            了解しました
          </button>

          <p className="text-center text-xs text-gray-500 mt-3">
            ご不明な点がございましたら、お問い合わせください
          </p>
        </div>
      </div>
    </div>
  );
=======
 * 完全無料プラン移行により、アップグレードモーダルは表示しない
 */
export const UpgradeModal: React.FC<UpgradeModalProps> = ({ isOpen, onClose }) => {
  // 新規有料プラン募集停止中のため、常にnullを返す
  return null;
>>>>>>> 027fa417
};

export default UpgradeModal;<|MERGE_RESOLUTION|>--- conflicted
+++ resolved
@@ -1,17 +1,9 @@
 /**
  * アップグレードモーダルコンポーネント
-<<<<<<< HEAD
- * 有料プラン募集停止中の案内を表示
- */
-
-import React from 'react';
-import { X, AlertCircle, Clock } from 'lucide-react';
-=======
  * 完全無料プラン移行により、新規有料プラン募集停止中のため非表示
  */
 
 import React from 'react';
->>>>>>> 027fa417
 
 interface UpgradeModalProps {
   isOpen: boolean;
@@ -19,105 +11,11 @@
 }
 
 /**
-<<<<<<< HEAD
- * 有料プラン募集停止中の案内モーダル
- */
-export const UpgradeModal: React.FC<UpgradeModalProps> = ({ isOpen, onClose }) => {
-  if (!isOpen) return null;
-
-  return (
-    <div className="fixed inset-0 bg-black/50 flex items-center justify-center z-50 p-4">
-      <div className="bg-white rounded-xl max-w-md w-full shadow-2xl">
-        {/* ヘッダー */}
-        <div className="p-6 border-b border-gray-200">
-          <div className="flex items-center justify-between">
-            <h2 className="text-xl font-bold text-gray-900">
-              有料プランについて
-            </h2>
-            <button
-              onClick={onClose}
-              className="p-1 hover:bg-gray-100 rounded-lg transition-colors"
-            >
-              <X className="h-5 w-5 text-gray-500" />
-            </button>
-          </div>
-        </div>
-
-        {/* メインコンテンツ */}
-        <div className="p-6">
-          {/* お知らせアイコン */}
-          <div className="flex justify-center mb-4">
-            <div className="w-16 h-16 bg-blue-100 rounded-full flex items-center justify-center">
-              <Clock className="h-8 w-8 text-blue-600" />
-            </div>
-          </div>
-
-          {/* メッセージ */}
-          <div className="text-center mb-6">
-            <h3 className="text-lg font-bold text-gray-900 mb-3">
-              有料プランの新規募集を停止しております
-            </h3>
-            <p className="text-gray-600 text-sm leading-relaxed mb-4">
-              現在、サービス品質向上のため、有料プラン（ベーシックプラン）の新規募集を一時的に停止しております。
-            </p>
-          </div>
-
-          {/* 詳細情報 */}
-          <div className="bg-blue-50 border border-blue-200 rounded-lg p-4 mb-4">
-            <div className="flex items-start gap-3">
-              <AlertCircle className="h-5 w-5 text-blue-600 flex-shrink-0 mt-0.5" />
-              <div className="text-sm text-blue-800">
-                <p className="font-semibold mb-2">現在のサービス状況</p>
-                <ul className="space-y-1.5">
-                  <li className="flex items-start">
-                    <span className="mr-2">•</span>
-                    <span>収益シミュレーター機能は引き続き無料でご利用いただけます</span>
-                  </li>
-                  <li className="flex items-start">
-                    <span className="mr-2">•</span>
-                    <span>AI市場分析・公示地価検索は一時メンテナンス中です</span>
-                  </li>
-                  <li className="flex items-start">
-                    <span className="mr-2">•</span>
-                    <span>既にご契約中のお客様は引き続きご利用いただけます</span>
-                  </li>
-                </ul>
-              </div>
-            </div>
-          </div>
-
-          {/* 今後の予定 */}
-          <div className="bg-gray-50 rounded-lg p-4 mb-4">
-            <p className="text-sm text-gray-700">
-              <span className="font-semibold">今後の予定：</span><br />
-              サービス改善後、有料プランの提供再開を予定しております。再開時期については、サイト上でお知らせいたします。
-            </p>
-          </div>
-        </div>
-
-        {/* フッター */}
-        <div className="p-6 border-t border-gray-200">
-          <button
-            onClick={onClose}
-            className="w-full px-6 py-3 bg-blue-600 text-white font-medium rounded-lg hover:bg-blue-700 transition-colors"
-          >
-            了解しました
-          </button>
-
-          <p className="text-center text-xs text-gray-500 mt-3">
-            ご不明な点がございましたら、お問い合わせください
-          </p>
-        </div>
-      </div>
-    </div>
-  );
-=======
  * 完全無料プラン移行により、アップグレードモーダルは表示しない
  */
 export const UpgradeModal: React.FC<UpgradeModalProps> = ({ isOpen, onClose }) => {
   // 新規有料プラン募集停止中のため、常にnullを返す
   return null;
->>>>>>> 027fa417
 };
 
 export default UpgradeModal;